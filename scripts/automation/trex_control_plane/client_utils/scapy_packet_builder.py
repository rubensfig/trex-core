--- conflicted
+++ resolved
@@ -514,38 +514,23 @@
             self.offset = parent._pkt_layer_offset(self.offset);
 
 class CTRexVmDescWrFlowVar(CTRexVmDescBase):
-<<<<<<< HEAD
-    def __init__(self,fv_name,pkt_offset,offset_fixup=0,add_val=0,is_big=True):
+    def __init__(self, fv_name, pkt_offset, offset_fixup=0, add_val=0, is_big=True):
         super(CTRexVmDescWrFlowVar, self).__init__()
         self.name =fv_name
-        assert(type(fv_name)==str);
+        assert type(fv_name)==str, 'type of fv_name is not str'
         self.offset_fixup =offset_fixup
-        assert(type(offset_fixup)==int);
+        assert type(offset_fixup)==int, 'type of offset_fixup is not int'
         self.pkt_offset =pkt_offset
         self.add_val =add_val
-        assert(type(add_val)==int);
+        assert type(add_val)==int,'type of add_val is not int'
         self.is_big =is_big;
-        assert(type(is_big)==bool);
+        assert type(is_big)==bool,'type of is_big_endian is not bool'
 
     def get_var_ref (self):
         return self.name
 
     def get_obj (self):
             return  CTRexVmInsWrFlowVar(self.name,self.pkt_offset+self.offset_fixup,self.add_val,self.is_big)
-=======
-    def __init__(self, fv_name, pkt_offset, add_value=0, is_big_endian=True):
-        super(CTRexVmDescWrFlowVar, self).__init__()
-        self.name = fv_name
-        assert type(fv_name)==str, 'type of fv_name is not str'
-        self.pkt_offset = pkt_offset
-        self.add_value = add_value
-        assert type(add_value)==int, 'type of add_value is not int'
-        self.is_big_endian =is_big_endian;
-        assert type(is_big_endian)==bool, 'type of is_big_endian is not bool'
-
-    def get_obj(self):
-            return CTRexVmInsWrFlowVar(self.name, self.pkt_offset, self.add_value, self.is_big_endian)
->>>>>>> 613c788c
 
     def compile(self,parent): 
         if type(self.pkt_offset)==str:
@@ -661,11 +646,7 @@
             var_name =  desc.get_var_name()
             if var_name :
                 if vars.has_key(var_name):
-<<<<<<< HEAD
                     raise CTRexPacketBuildException(-11,("variable %s define twice ") % (var_name)  );
-=======
-                    raise CTRexPacketBuildException(-11, 'varible %s is defined twice' % var_name);
->>>>>>> 613c788c
                 else:
                     vars[var_name]=1
 
@@ -674,7 +655,7 @@
             var_name =  desc.get_var_ref()
             if var_name :
                 if not vars.has_key(var_name):
-                    raise CTRexPacketBuildException(-11,("variable %s does not exists  ") % (var_name)  );
+                    raise CTRexPacketBuildException(-11,("variable %s does not exists  ") % (var_name) );  
             desc.compile(self);
 
         for desc in obj.commands:
