#!/usr/bin/python


import os
import stat
import sys
import time
import outer_packages
import zmq
from jsonrpclib.SimpleJSONRPCServer import SimpleJSONRPCServer
import jsonrpclib
from jsonrpclib import Fault
import binascii
import socket
import errno
import signal
import binascii
from common.trex_status_e import TRexStatus
from common.trex_exceptions import *
import subprocess
from random import randrange
#import shlex
import logging
import threading
import CCustomLogger
from trex_launch_thread import AsynchronousTRexSession
from zmq_monitor_thread import ZmqMonitorSession
from argparse import ArgumentParser, RawTextHelpFormatter
from json import JSONEncoder


# setup the logger
CCustomLogger.setup_custom_logger('TRexServer')
logger = logging.getLogger('TRexServer')

class CTRexServer(object):
    """This class defines the server side of the RESTfull interaction with TRex"""
    DEFAULT_TREX_PATH = '/auto/proj-pcube-b/apps/PL-b/tools/bp_sim2/v1.55/' #'/auto/proj-pcube-b/apps/PL-b/tools/nightly/trex_latest'
    TREX_START_CMD    = './t-rex-64'
    DEFAULT_FILE_PATH = '/tmp/trex_files/'

    def __init__(self, trex_path, trex_files_path, trex_host = socket.gethostname(), trex_daemon_port = 8090, trex_zmq_port = 4500):
        """ 
        Parameters
        ----------
        trex_host : str
            a string of the t-rex ip address or hostname.
            default value: machine hostname as fetched from socket.gethostname()
        trex_daemon_port : int
            the port number on which the trex-daemon server can be reached
            default value: 8090
        trex_zmq_port : int
            the port number on which trex's zmq module will interact with daemon server
            default value: 4500

        Instantiate a TRex client object, and connecting it to listening daemon-server
        """
        self.TREX_PATH          = os.path.abspath(os.path.dirname(trex_path+'/'))
        self.trex_files_path    = os.path.abspath(os.path.dirname(trex_files_path+'/'))
        self.__check_trex_path_validity()
        self.__check_files_path_validity()
        self.trex               = CTRex()
        self.trex_host          = trex_host
        self.trex_daemon_port   = trex_daemon_port
        self.trex_zmq_port      = trex_zmq_port
        self.trex_server_path   = "http://{hostname}:{port}".format( hostname = trex_host, port = trex_daemon_port )
        self.start_lock         = threading.Lock()
        self.__reservation      = None
        self.zmq_monitor        = ZmqMonitorSession(self.trex, self.trex_zmq_port)    # intiate single ZMQ monitor thread for server usage
    
    def add(self, x, y):
        print "server function add ",x,y
        logger.info("Processing add function. Parameters are: {0}, {1} ".format( x, y ))
        return x + y
        # return Fault(-10, "")

    def push_file (self, filename, bin_data):
        logger.info("Processing push_file() command.")
        try:
            filepath = os.path.abspath(os.path.join(self.trex_files_path, filename))
            with open(filepath, 'wb') as f:
                f.write(binascii.a2b_base64(bin_data))
            logger.info("push_file() command finished. `{name}` was saved at {fpath}".format( name = filename, fpath = self.trex_files_path))
            return True
        except IOError as inst:
            logger.error("push_file method failed. " + str(inst))
            return False

    def connectivity_check (self):
        logger.info("Processing connectivity_check function.")
        return True

    def start(self):
        """This method fires up the daemon server based on initialized parameters of the class"""
        # initialize the server instance with given reasources
        try:    
            print "Firing up TRex REST daemon @ port {trex_port} ...\n".format( trex_port = self.trex_daemon_port )
            logger.info("Firing up TRex REST daemon @ port {trex_port} ...".format( trex_port = self.trex_daemon_port ))
            logger.info("current working dir is: {0}".format(self.TREX_PATH) )
            logger.info("current files dir is  : {0}".format(self.trex_files_path) )
            logger.debug("Starting TRex server. Registering methods to process.")
            self.server = SimpleJSONRPCServer( (self.trex_host, self.trex_daemon_port) )
        except socket.error as e:
            if e.errno == errno.EADDRINUSE:
                logger.error("TRex server requested address already in use. Aborting server launching.")
                print "TRex server requested address already in use. Aborting server launching."
                raise socket.error(errno.EADDRINUSE, "TRex daemon requested address already in use. Server launch aborted. Please make sure no other process is using the desired server properties.")

        # set further functionality and peripherals to server instance 
        try:
            self.server.register_function(self.add)
            self.server.register_function(self.connectivity_check)
            self.server.register_function(self.start_trex)
            self.server.register_function(self.stop_trex)
            self.server.register_function(self.wait_until_kickoff_finish)
            self.server.register_function(self.get_running_status)
            self.server.register_function(self.is_running)
            self.server.register_function(self.get_running_info)
            self.server.register_function(self.is_reserved)
            self.server.register_function(self.get_files_path)
            self.server.register_function(self.push_file)
            self.server.register_function(self.reserve_trex)
            self.server.register_function(self.cancel_reservation)
            self.server.register_function(self.force_trex_kill)
            signal.signal(signal.SIGTSTP, self.stop_handler)
            signal.signal(signal.SIGTERM, self.stop_handler)
            self.zmq_monitor.start()
            self.server.serve_forever()
        except KeyboardInterrupt:
            logger.info("Daemon shutdown request detected." )
        finally:
            self.zmq_monitor.join()            # close ZMQ monitor thread reasources
            self.server.shutdown()
            pass

    def stop_handler (self, signum, frame):
        logger.info("Daemon STOP request detected.")
        if self.is_running():
            # in case TRex process is currently running, stop it before terminating server process
            self.stop_trex(self.trex.get_seq())
        sys.exit(0)

    def is_running (self):
        run_status = self.trex.get_status()
        logger.info("Processing is_running() command. Running status is: {stat}".format(stat = run_status) )
        if run_status==TRexStatus.Running:
            return True
        else:
            return False

    def is_reserved (self):
        logger.info("Processing is_reserved() command.")
        return bool(self.__reservation)

    def get_running_status (self):
        run_status = self.trex.get_status()
        logger.info("Processing get_running_status() command. Running status is: {stat}".format(stat = run_status) )
        return { 'state' : run_status.value, 'verbose' : self.trex.get_verbose_status() }

    def get_files_path (self):
        logger.info("Processing get_files_path() command." )
        return self.trex_files_path

    def reserve_trex (self, user):
        if user == "":
            logger.info("TRex reservation cannot apply to empty string user. Request denied.")
            return Fault(-33, "TRex reservation cannot apply to empty string user. Request denied.")

        with self.start_lock:
            logger.info("Processing reserve_trex() command.")
            if self.is_reserved():
                if user == self.__reservation['user']:  
                    # return True is the same user is asking and already has the resrvation
                    logger.info("the same user is asking and already has the resrvation. Re-reserving TRex.")
                    return True

                logger.info("TRex is already reserved to another user ({res_user}), cannot reserve to another user.".format( res_user = self.__reservation['user'] ))
                return Fault(-33, "TRex is already reserved to another user ({res_user}). Please make sure TRex is free before reserving it.".format(
                    res_user = self.__reservation['user']) )  # raise at client TRexInUseError
            elif self.trex.get_status() != TRexStatus.Idle:
                logger.info("TRex is currently running, cannot reserve TRex unless in Idle state.")
                return Fault(-13, 'TRex is currently running, cannot reserve TRex unless in Idle state. Please try again when TRex run finished.')  # raise at client TRexInUseError
            else:
                logger.info("TRex is now reserved for user ({res_user}).".format( res_user = user ))
                self.__reservation = {'user' : user, 'since' : time.ctime()}
                logger.debug("Reservation details: "+ str(self.__reservation))
                return True

    def cancel_reservation (self, user):
        with self.start_lock:
            logger.info("Processing cancel_reservation() command.")
            if self.is_reserved():
                if self.__reservation['user'] == user:
                    logger.info("TRex reservation to {res_user} has been canceled successfully.".format(res_user = self.__reservation['user']))
                    self.__reservation = None
                    return True
                else:
                    logger.warning("TRex is reserved to different user than the provided one. Reservation wasn't canceled.")
                    return Fault(-33, "Cancel reservation request is available to the user that holds the reservation. Request denied")  # raise at client TRexRequestDenied
            
            else:
                logger.info("TRex is not reserved to anyone. No need to cancel anything")
                assert(self.__reservation is None)
                return False

            
    def start_trex(self, trex_cmd_options, user, block_to_success = True, timeout = 30):
        with self.start_lock:
            logger.info("Processing start_trex() command.")
            if self.is_reserved():
                # check if this is not the user to which TRex is reserved
                if self.__reservation['user'] != user:  
                    logger.info("TRex is reserved to another user ({res_user}). Only that user is allowed to initiate new runs.".format(res_user = self.__reservation['user']))
                    return Fault(-33, "TRex is reserved to another user ({res_user}). Only that user is allowed to initiate new runs.".format(res_user = self.__reservation['user']))  # raise at client TRexRequestDenied
            elif self.trex.get_status() != TRexStatus.Idle:
                logger.info("TRex is already taken, cannot create another run until done.")
                return Fault(-13, '')  # raise at client TRexInUseError
            
            try: 
                server_cmd_data = self.generate_run_cmd(**trex_cmd_options)
                self.zmq_monitor.first_dump = True
                self.trex.start_trex(self.TREX_PATH, server_cmd_data)
                logger.info("TRex session has been successfully initiated.")
                if block_to_success:
                    # delay server response until TRex is at 'Running' state.
                    start_time = time.time()
                    trex_state = None
                    while (time.time() - start_time) < timeout :
                        trex_state = self.trex.get_status()
                        if trex_state != TRexStatus.Starting:
                            break
                        else:
                            time.sleep(0.5)

                    # check for TRex run started normally
                    if trex_state == TRexStatus.Starting:   # reached timeout
                        logger.warning("TimeoutError: TRex initiation outcome could not be obtained, since TRex stays at Starting state beyond defined timeout.")
                        return Fault(-12, 'TimeoutError: TRex initiation outcome could not be obtained, since TRex stays at Starting state beyond defined timeout.') # raise at client TRexWarning
                    elif trex_state == TRexStatus.Idle:
                        return Fault(-11, self.trex.get_verbose_status())   # raise at client TRexError
                
                # reach here only if TRex is at 'Running' state
                self.trex.gen_seq()
                return self.trex.get_seq()          # return unique seq number to client
                        
            except TypeError as e:
                logger.error("TRex command generation failed, probably because either -f (traffic generation .yaml file) and -c (num of cores) was not specified correctly.\nReceived params: {params}".format( params = trex_cmd_options) )
                raise TypeError('TRex -f (traffic generation .yaml file) and -c (num of cores) must be specified.')


    def stop_trex(self, seq):
        logger.info("Processing stop_trex() command.")
        if self.trex.get_seq()== seq:
            logger.debug("Abort request legit since seq# match")
            return self.trex.stop_trex()
        else:
            if self.trex.get_status() != TRexStatus.Idle:
                logger.warning("Abort request is only allowed to process initiated the run. Request denied.")

                return Fault(-33, 'Abort request is only allowed to process initiated the run. Request denied.')  # raise at client TRexRequestDenied
            else:
                return False

    def force_trex_kill (self):
        logger.info("Processing force_trex_kill() command. --> Killing TRex session indiscriminately.")
        return self.trex.stop_trex()

    def wait_until_kickoff_finish (self, timeout = 40):
        # block until TRex exits Starting state
        logger.info("Processing wait_until_kickoff_finish() command.")
        trex_state = None
        start_time = time.time()
        while (time.time() - start_time) < timeout :
            trex_state = self.trex.get_status()
            if trex_state != TRexStatus.Starting:
                return
        return Fault(-12, 'TimeoutError: TRex initiation outcome could not be obtained, since TRex stays at Starting state beyond defined timeout.') # raise at client TRexWarning

    def get_running_info (self):
        logger.info("Processing get_running_info() command.")
        return self.trex.get_running_info()

    def generate_run_cmd (self, f, d, iom = 0, export_path="/tmp/trex.txt", **kwargs):
        """ generate_run_cmd(self, trex_cmd_options, export_path) -> str

        Generates a custom running command for the kick-off of the TRex traffic generator.
        Returns a tuple of command (string) and export path (string) to be issued on the trex server

        Parameters
        ----------
        trex_cmd_options : str
            Defines the exact command to run on the t-rex
            Example: "-c 2 -m 0.500000 -d 100 -f cap2/sfr.yaml --nc  -p -l 1000"
        export_path : str
            a full system path to which the results of the trex-run will be logged.

        """
        if 'results_file_path' in kwargs:
            export_path = kwargs['results_file_path']
            del kwargs['results_file_path']


        # adding additional options to the command
        trex_cmd_options = ''
        for key, value in kwargs.iteritems():
            tmp_key = key.replace('_','-')
            dash = ' -' if (len(key)==1) else ' --'
            if (value == True) and (str(value) != '1'):       # checking also int(value) to excape from situation that 1 translates by python to 'True'
                trex_cmd_options += (dash + tmp_key)
            else:
                trex_cmd_options += (dash + '{k} {val}'.format( k = tmp_key, val =  value ))

        cmd = "{run_command} -f {gen_file} -d {duration} --iom {io} {cmd_options} --no-key > {export}".format( # -- iom 0 disables the periodic log to the screen (not needed)
            run_command = self.TREX_START_CMD,
            gen_file    = f,
            duration    = d,
            cmd_options = trex_cmd_options,
            io          = iom, 
            export = export_path )

<<<<<<< HEAD
        logger.info("TREX FULL COMMAND: {command}".format(command = cmd) )
=======
        logger.info("TRex FULL COMMAND: {command}".format(command = cmd) )
>>>>>>> b18e8dc6

        return (cmd, export_path, long(d))

    def __check_trex_path_validity(self):
        # check for executable existance
        if not os.path.exists(self.TREX_PATH+'/t-rex-64'):
            print "The provided TRex path do not contain an executable TRex file.\nPlease check the path and retry."
            logger.error("The provided TRex path do not contain an executable TRex file")
            exit(-1)
        # check for executable permissions
        st = os.stat(self.TREX_PATH+'/t-rex-64')
        if not bool(st.st_mode & (stat.S_IXUSR ) ):
            print "The provided TRex path do not contain an TRex file with execution privileges.\nPlease check the files permissions and retry."
            logger.error("The provided TRex path do not contain an TRex file with execution privileges")
            exit(-1)
        else:
            return

    def __check_files_path_validity(self):
        # first, check for path existance. otherwise, try creating it with appropriate credentials
        if not os.path.exists(self.trex_files_path):
            try:
                os.makedirs(self.trex_files_path, 0660)
                return
            except os.error as inst:
                print "The provided files path does not exist and cannot be created with needed access credentials using root user.\nPlease check the path's permissions and retry."
                logger.error("The provided files path does not exist and cannot be created with needed access credentials using root user.")
                exit(-1)
        elif os.access(self.trex_files_path, os.W_OK):
            return
        else:
            print "The provided files path has insufficient access credentials for root user.\nPlease check the path's permissions and retry."
            logger.error("The provided files path has insufficient access credentials for root user")
            exit(-1)

class CTRex(object):
    def __init__(self):
        self.status         = TRexStatus.Idle
        self.verbose_status = 'TRex is Idle'
        self.errcode        = None
        self.session        = None
        self.zmq_monitor    = None
        self.zmq_dump       = None
        self.seq            = None
        self.expect_trex    = threading.Event()
        self.encoder        = JSONEncoder()

    def get_status(self):
        return self.status

    def set_status(self, new_status):
        self.status = new_status

    def get_verbose_status(self):
        return self.verbose_status

    def set_verbose_status(self, new_status):
        self.verbose_status = new_status

    def gen_seq (self):
        self.seq = randrange(1,1000)

    def get_seq (self):
        return self.seq

    def get_running_info (self):
        if self.status == TRexStatus.Running:
            return self.encoder.encode(self.zmq_dump)
        else:
            logger.info("TRex isn't running. Running information isn't available.")
            if self.status == TRexStatus.Idle:
                if self.errcode is not None:    # some error occured
                    logger.info("TRex is in Idle state, with errors. returning fault")
                    return Fault(self.errcode, self.verbose_status)               # raise at client relevant exception, depending on the reason the error occured
                else:
                    logger.info("TRex is in Idle state, no errors. returning {}")
                    return u'{}'    
                
            return Fault(-12, self.verbose_status)                                # raise at client TRexWarning, indicating TRex is back to Idle state or still in Starting state

    def stop_trex(self):
        if self.status == TRexStatus.Idle:
            # t-rex isn't running, nothing to abort
            logger.info("TRex isn't running. No need to stop anything.")
            if self.errcode is not None:    # some error occurred, notify client despite TRex already stopped
                    return Fault(self.errcode, self.verbose_status)               # raise at client relevant exception, depending on the reason the error occured
            return False
        else:
            # handle stopping t-rex's run
            self.session.join()
            logger.info("TRex session has been successfully aborted.")
            return True

    def start_trex(self, trex_launch_path, trex_cmd):
        self.set_status(TRexStatus.Starting)
        logger.info("TRex running state changed to 'Starting'.")
        self.set_verbose_status('TRex is starting (data is not available yet)')

        self.errcode    = None
        self.session    = AsynchronousTRexSession(self, trex_launch_path, trex_cmd)      
        self.session.start()
        self.expect_trex.set()
#       self.zmq_monitor= ZmqMonitorSession(self, zmq_port)
#       self.zmq_monitor.start()



def generate_trex_parser ():
    default_path        = os.path.abspath(os.path.join(outer_packages.CURRENT_PATH, os.pardir, os.pardir, os.pardir))
    default_files_path  = os.path.abspath(CTRexServer.DEFAULT_FILE_PATH)

    parser = ArgumentParser(description = 'Run server application for TRex traffic generator',
        formatter_class = RawTextHelpFormatter,
        usage = """
trex_daemon_server [options]
""" )

    parser.add_argument('-v', '--version', action='version', version='%(prog)s 1.0')
    parser.add_argument("-p", "--daemon-port", type=int, default = 8090, metavar="PORT", dest="daemon_port", 
        help="Select port on which the daemon runs.\nDefault port is 8090.", action="store")
    parser.add_argument("-z", "--zmq-port", dest="zmq_port", type=int,
        action="store", help="Select port on which the ZMQ module listens to TRex.\nDefault port is 4500.", metavar="PORT",
        default = 4500)
    parser.add_argument("-t", "--trex-path", dest="trex_path",
        action="store", help="Specify the compiled TRex directory from which TRex would run.\nDefault path is: {def_path}.".format( def_path = default_path ),
        metavar="PATH", default = default_path )
    parser.add_argument("-f", "--files-path", dest="files_path",
        action="store", help="Specify a path to directory on which pushed files will be saved at.\nDefault path is: {def_path}.".format( def_path = default_files_path ), 
        metavar="PATH", default = default_files_path )
    return parser

trex_parser = generate_trex_parser()

def do_main_program ():

    args = trex_parser.parse_args()
    
    server = CTRexServer(trex_daemon_port = args.daemon_port, trex_zmq_port = args.zmq_port, trex_path = args.trex_path, trex_files_path = args.files_path)
    server.start()


if __name__ == "__main__":
    do_main_program()
    <|MERGE_RESOLUTION|>--- conflicted
+++ resolved
@@ -318,11 +318,7 @@
             io          = iom, 
             export = export_path )
 
-<<<<<<< HEAD
-        logger.info("TREX FULL COMMAND: {command}".format(command = cmd) )
-=======
         logger.info("TRex FULL COMMAND: {command}".format(command = cmd) )
->>>>>>> b18e8dc6
 
         return (cmd, export_path, long(d))
 
