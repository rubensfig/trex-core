--- conflicted
+++ resolved
@@ -14,7 +14,6 @@
 from common.trex_streams import *
 from collections import namedtuple
 from common.text_opts import *
-# import trex_stats
 from common import trex_stats
 from client_utils import parsing_opts, text_tables
 import time
@@ -76,17 +75,10 @@
             print format_text("[SUCCESS]\n", 'green', 'bold')
 
 
-<<<<<<< HEAD
 def RC_OK(data = None):
     return RC(True, data)
 def RC_ERR (err):
-=======
-def RC_OK():
-    return RC(True, "")
-def RC_ERR(err):
->>>>>>> 1895d214
     return RC(False, err)
-
 
 LoadedStreamList = namedtuple('LoadedStreamList', ['loaded', 'compiled'])
 
@@ -190,11 +182,9 @@
         self.driver = driver
         self.speed = speed
         self.streams = {}
-<<<<<<< HEAD
         self.profile = None
-=======
+
         self.port_stats = trex_stats.CPortStats(self)
->>>>>>> 1895d214
 
     def err(self, msg):
         return RC_ERR("port {0} : {1}".format(self.port_id, msg))
@@ -450,7 +440,6 @@
 
         return self.ok()
 
-<<<<<<< HEAD
 
     def validate (self):
 
@@ -511,7 +500,8 @@
         print "Duration           (base / req):   {:^12} / {:^12}".format(format_time(exp_time_base_sec),
                                                                           format_time(exp_time_factor_sec))
         print "\n"
-=======
+
+
     def get_port_state_name(self):
         return self.STATES_MAP.get(self.state, "Unknown")
 
@@ -528,7 +518,7 @@
 
     def clear_stats(self):
         return self.port_stats.clear_stats()
->>>>>>> 1895d214
+
 
     ################# events handler ######################
     def async_event_port_stopped (self):
@@ -541,12 +531,9 @@
     def __init__(self, username, server="localhost", sync_port = 5050, async_port = 4500, virtual=False):
         super(CTRexStatelessClient, self).__init__()
         self.user = username
-        self.system_info = None
         self.comm_link = CTRexStatelessClient.CCommLink(server, sync_port, virtual)
         self.verbose = False
         self.ports = {}
-        # self._conn_handler = {}
-        # self._active_ports = set()
         self._connection_info = {"server": server,
                                  "sync_port": sync_port,
                                  "async_port": async_port}
@@ -568,7 +555,6 @@
         self.connected = False
 
     ################# events handler ######################
-<<<<<<< HEAD
     def add_event_log (self, msg, ev_type, show = False):
 
         if ev_type == "server":
@@ -582,8 +568,8 @@
 
         if show:
             print format_text("\n{:^8} - {:}".format(prefix, format_text(msg, 'bold')))
-=======
   
+
     def handle_async_stats_update(self, dump_data):
         global_stats = {}
         port_stats = {}
@@ -610,7 +596,8 @@
         # update all ports
         for port_id, data in port_stats.iteritems():
             self.ports[port_id].port_stats.update(data)
->>>>>>> 1895d214
+
+
 
     def handle_async_event (self, type, data):
         # DP stopped
@@ -743,7 +730,6 @@
         self.global_stats.server_version = data
 
         # cache system info
-        # self.get_system_info(refresh=True)
         rc, data = self.transmit("get_system_info")
         if not rc:
             return RC_ERR(data)
@@ -760,11 +746,9 @@
         for port_id in xrange(self.get_port_count()):
             speed = self.system_info['ports'][port_id]['speed']
             driver = self.system_info['ports'][port_id]['driver']
-<<<<<<< HEAD
-            self.ports.append(Port(port_id, speed, driver, self.user, self.comm_link))
-=======
-            self.ports[port_id] = Port(port_id, speed, driver, self.user, self.transmit)
->>>>>>> 1895d214
+
+            self.ports[port_id] = Port(port_id, speed, driver, self.user, self.comm_link)
+
 
         # acquire all ports
         rc = self.acquire()
@@ -819,13 +803,8 @@
         else:
             return port_ids
 
-<<<<<<< HEAD
     def get_stats_async (self):
         return self.async_client.get_stats()
-=======
-    def get_stats_async(self):
-        return self._async_client.get_stats()
->>>>>>> 1895d214
 
     def get_connection_port (self):
         return self.comm_link.port
@@ -1124,11 +1103,16 @@
 
         return rc
 
+    # clear stats
     def cmd_clear(self, port_id_list):
+
         for port_id in port_id_list:
             self.ports[port_id].clear_stats()
+
         self.global_stats.clear_stats()
+
         return RC_OK()
+
 
     # pause cmd
     def cmd_pause (self, port_id_list):
@@ -1143,15 +1127,8 @@
 
         rc = self.pause_traffic(active_ports)
         rc.annotate("Pausing traffic on port(s) {0}:".format(port_id_list))
-<<<<<<< HEAD
-
-        return rc
-=======
-        if rc.bad():
-            return rc
-
-        return RC_OK()
->>>>>>> 1895d214
+        return rc
+
 
 
     # resume cmd
@@ -1167,12 +1144,8 @@
 
         rc = self.resume_traffic(active_ports)
         rc.annotate("Resume traffic on port(s) {0}:".format(port_id_list))
-
-<<<<<<< HEAD
-        return rc
-
-=======
->>>>>>> 1895d214
+        return rc
+
 
     # start cmd
     def cmd_start (self, port_id_list, stream_list, mult, force, duration, dry):
@@ -1220,12 +1193,14 @@
             return rc
 
 
-
+    # validate port(s) profile
     def cmd_validate (self, port_id_list):
         rc = self.validate(port_id_list)
         rc.annotate("Validating streams on port(s) {0}:".format(port_id_list))
         return rc
 
+
+    # stats
     def cmd_stats(self, port_id_list, stats_mask=set()):
         stats_opts = trex_stats.ALL_STATS_OPTS.intersection(stats_mask)
 
@@ -1283,9 +1258,7 @@
 
         return self.cmd_start(opts.ports, stream_list, opts.mult, opts.force, opts.duration, opts.dry)
 
-<<<<<<< HEAD
     @timing
-=======
     def cmd_resume_line (self, line):
         '''Resume active traffic in specified ports on TRex\n'''
         parser = parsing_opts.gen_parser(self,
@@ -1299,7 +1272,8 @@
 
         return self.cmd_resume(opts.ports)
 
->>>>>>> 1895d214
+
+    @timing
     def cmd_stop_line (self, line):
         '''Stop active traffic in specified ports on TRex\n'''
         parser = parsing_opts.gen_parser(self,
@@ -1313,9 +1287,8 @@
 
         return self.cmd_stop(opts.ports)
 
-<<<<<<< HEAD
+
     @timing
-=======
     def cmd_pause_line (self, line):
         '''Pause active traffic in specified ports on TRex\n'''
         parser = parsing_opts.gen_parser(self,
@@ -1329,7 +1302,8 @@
 
         return self.cmd_pause(opts.ports)
 
->>>>>>> 1895d214
+
+    @timing
     def cmd_update_line (self, line):
         '''Update port(s) speed currently active\n'''
         parser = parsing_opts.gen_parser(self,
@@ -1354,6 +1328,7 @@
     def cmd_reset_line (self, line):
         return self.cmd_reset()
 
+
     def cmd_clear_line (self, line):
         '''Clear cached local statistics\n'''
         # define a parser
@@ -1367,6 +1342,7 @@
         if opts is None:
             return RC_ERR("bad command line parameters")
         return self.cmd_clear(opts.ports)
+
 
     def cmd_stats_line (self, line):
         '''Fetch statistics from TRex server by port\n'''
@@ -1387,30 +1363,17 @@
         if not mask:
             # set to show all stats if no filter was given
             mask = trex_stats.ALL_STATS_OPTS
+
         # get stats objects, as dictionary
         stats = self.cmd_stats(opts.ports, mask)
         # print stats to screen
         for stat_type, stat_data in stats.iteritems():
             text_tables.print_table_with_header(stat_data.text_table, stat_type)
-        return
-
-        # if opts.db:
-        #     stream_list = self.streams_db.get_stream_pack(opts.db)
-        #     rc = RC(stream_list != None)
-        #     rc.annotate("Load stream pack (from DB):")
-        #     if rc.bad():
-        #         return RC_ERR("Failed to load stream pack")
-        #
-        # else:
-        #     # load streams from file
-        #     stream_list = self.streams_db.load_yaml_file(opts.file[0])
-        #     rc = RC(stream_list != None)
-        #     rc.annotate("Load stream pack (from file):")
-        #     if stream_list == None:
-        #         return RC_ERR("Failed to load stream pack")
-        #
-        #
-        # return self.cmd_start(opts.ports, stream_list, opts.mult, opts.force, opts.duration)
+
+        return RC_OK()
+
+
+
 
     @timing
     def cmd_pause_line (self, line):
