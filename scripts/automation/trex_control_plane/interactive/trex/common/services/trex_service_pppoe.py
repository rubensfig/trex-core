"""
PPPoE service implementation

Description:
    <FILL ME HERE>

How to use:
    <FILL ME HERE>
    
Author:
  Stanislav Zaikin

"""
from .MSCHAPv2 import *
from ...common.services.trex_service import Service, ServiceFilter
from .trex_pppoe_parser import PPPOEParser
from .trex_service_fast_parser import FastParser

from scapy.layers.dhcp import DHCP, BOOTP
from scapy.layers.l2 import Ether
from scapy.layers.inet import IP, UDP
from .trex_pppoetag import *
from .trex_pppoetag import _PPP_lcptypes
from scapy.layers.ppp import *
from ipaddress import IPv4Address

from collections import defaultdict
import random
import struct
import socket
import re


def ipv4_num_to_str(num):
    return socket.inet_ntoa(struct.pack("!I", num))


def ipv4_str_to_num(ipv4_str):
    return struct.unpack("!I", socket.inet_aton(ipv4_str))[0]


def bytes2mac(mac):
    return "{0:02x}:{1:02x}:{2:02x}:{3:02x}:{4:02x}:{5:02x}".format(
        mac[0], mac[1], mac[2], mac[3], mac[4], mac[5]
    )


class ServiceFilterPPPOE(ServiceFilter):
    """
    Service filter for PPPOE services
    """

    def __init__(self):
        self.services = defaultdict(list)

    def add(self, service):
        # print("here {0}".format(service.get_mac()))
        self.services[service.get_mac()].append(service)

    def lookup(self, pkt):
        # correct MAC is enough to verify ownership
        mac = Ether(pkt).dst
        # print( 'Looking up for packet with dstmac: {0}'.format(mac))
        return self.services.get(mac, [])

    def get_bpf_filter(self):
        return ""


################### internal ###################
class ServicePPPOE(Service):

    # PPPOE states
    INIT, SELECTING, REQUESTING, LCP, AUTH, IPCP, BOUND = range(7)

    def __init__(self, mac, verbose_level=Service.ERROR, s_tag=None, c_tag=None):

        # init the base object
        super(ServicePPPOE, self).__init__(verbose_level)

        self.xid = random.getrandbits(32)

        self.mac = mac
        self.mac_bytes = self.mac2bytes(mac)
        self.record = None
        self.state = "INIT"

        # Pkt queue
        self.pkt_queue = []

        # States for PPPoE
        self.session_id = 0

        # States for CHAP
        self.chap_got_challenge_id = False

        # States for LCP
        self.lcp_our_sent = False
        self.lcp_our_negotiated = False
        self.lcp_peer_negotiated = False

        # States for IPCP
        self.ipcp_our_sent = False
        self.ipcp_our_negotiated = False
        self.ipcp_peer_negotiated = False

        # QinQ VLAN tags
        self.s_tag = s_tag
        self.c_tag = c_tag

        # IP Address
        self.ip = "192.151.0.1"

    def is_prom_required(self):
        return True

    def get_filter_type(self):
        return ServiceFilterPPPOE

    def get_mac(self):
        return self.mac

    def get_mac_bytes(self):
        return self.mac_bytes

    def mac2bytes(self, mac):
        if type(mac) != str or not re.match(
            "[0-9a-f]{2}([:])[0-9a-f]{2}(\\1[0-9a-f]{2}){4}$", mac.lower()
        ):
            self.err("invalid MAC format: {}".format(mac))

        return struct.pack("B" * 6, *[int(b, 16) for b in mac.split(":")])

    #########################  protocol state machines  #########################

    def run(self, pipe):

        try:
            # while running under 'INIT' - perform acquire
            if self.state == "INIT":
                    return self._acquire(pipe)
            elif self.state == "BOUND":
                return self._release(pipe)
        except ValueError:
            pass

    def _acquire(self, pipe):
        """
        Acquire PPPOE lease protocol
        """

        # main state machine loop
        self.state = "INIT"
        self.record = None
        self.retries = 10

        while True:

            # INIT state
            if self.state == "INIT":

                self.retries -= 1
                if self.retries <= 0:
                    break

                print("PPPOE: {0} ---> PADI".format(self.mac))

                pkt = Ether(src=self.get_mac_bytes(), dst="ff:ff:ff:ff:ff:ff")
                if self.s_tag:
                    pkt = pkt / Dot1Q(vlan=self.s_tag)
                if self.c_tag:
                    pkt = pkt / Dot1Q(vlan=self.c_tag)
                padi = pkt / PPPoED(
                    version=1, type=1, code=PPPOEParser.PADI, sessionid=0, len=0
                )

                # send a discover message
                yield pipe.async_tx_pkt(padi)

                self.state = "SELECTING"
                continue

            # SELECTING state
            elif self.state == "SELECTING":

                # wait until packet arrives or timeout occurs
<<<<<<< HEAD
                pkts = yield pipe.async_wait_for_pkt(1)
=======
                pkts = yield pipe.async_wait_for_pkt(2)
>>>>>>> e161981b
                pkts = [pkt["pkt"] for pkt in pkts]

                # filter out the offer responses
                offers = []
                for pkt in pkts:
                    pars = PPPOEParser()
                    ret = pars.parse(pkt)

                    if ret.code == PPPOEParser.PADO:
                        offers.append(ret)

                if not offers:
                    print(
                        "PPPOE: {0} *** timeout on offers - retries left: {1}".format(
                            self.mac, self.retries
                        )
                    )
                    self.state = "INIT"
                    continue

                offer = offers[0]

                print(
                    "PPPOE: {0} <--- PADO from '{1}'".format(
                        self.mac, bytes2mac(offer.srcmac)
                    )
                )
                self.ac_mac = bytes2mac(offer.srcmac)
                self.tags = offer.tag_list

                self.state = "REQUESTING"
                self.retries = 5
                continue

            # REQUEST state
            elif self.state == "REQUESTING":
                print("PPPOE: {0} ---> PADR".format(self.mac))

                padr = (
                    Ether(src=self.get_mac(), dst=self.ac_mac)
                    / Dot1Q(vlan=self.s_tag)
                    / Dot1Q(vlan=self.c_tag)
                    / PPPoED(
                        version=1, type=1, code=PPPOEParser.PADR, sessionid=0, len=45
                    )
                    / PPPoED_Tags(_pkt=self.tags)
                )
                # padr.tag_list = self.tags

                # send the request
                yield pipe.async_tx_pkt(padr)

                # wait for response
<<<<<<< HEAD
                pkts = yield pipe.async_wait_for_pkt(1)
=======
                pkts = yield pipe.async_wait_for_pkt(2)
>>>>>>> e161981b
                pkts = [pkt["pkt"] for pkt in pkts]

                # filter out the offer responses
                services = []
                for pkt in pkts:
                    pars = PPPOEParser()
                    servs = pars.parse(pkt)

                    if servs.code == PPPOEParser.PADS:
                        services.append(servs)


                if not services:
                    print(
                        "PPPOE: {0} *** timeout on ack - retries left: {1}".format(
                            self.mac, self.retries
                        )
                    )
                    # self.state = "INIT"
                    continue

                # by default we choose the first one... usually there should be only one response
                service = services[0]
                self.session_id = service.sessionid

                print(
                    "PPPOE: {0} <--- PADS from AC '{1}' session_id: '{2}'".format(
                        self.mac, bytes2mac(service.srcmac), self.session_id
                    )
                )
                self.state = "LCP"
                self.retries = 5

                continue

            elif self.state == "LCP":
                # wait for response
                pkts = yield pipe.async_wait_for_pkt(1)
                pkts = [pkt["pkt"] for pkt in pkts]
                pkts.extend(self.pkt_queue)

                # send the request
                if not self.lcp_our_negotiated:
                    print("PPPOE: {0} ---> LCP CONF REQ".format(self.mac))
                    lcp_req = (
                        Ether(src=self.get_mac_bytes(), dst=self.ac_mac)
                        / Dot1Q(vlan=self.s_tag)
                        / Dot1Q(vlan=self.c_tag)
                        / PPPoE(sessionid=self.session_id)
                        / PPP(proto="Link Control Protocol")
                        / PPP_LCP_Configure(
                            code="Configure-Request",
                            options=[
                                PPP_LCP_MRU_Option(max_recv_unit=1492)
                                / PPP_LCP_Magic_Number_Option(magic_number=0x13371337)
                            ],
                        )
                    )
                    # lcp_req.show2()
                    yield pipe.async_tx_pkt(lcp_req)

                for pkt in pkts:
                    lcp = Ether(pkt)
                    if PPP_LCP_Configure not in lcp:
                        self.log("Error, wrong type of packet, putting it into queue")
                        self.pkt_queue.append(pkt)
                        continue
                    if lcp[PPP_LCP_Configure].code == PPP_LCP.code.s2i["Configure-Ack"]:
                        print("PPPOE: {0} <--- LCP CONF ACK".format(self.mac))
                        self.lcp_our_negotiated = True
                    elif (
                        lcp[PPP_LCP_Configure].code
                        == PPP_LCP.code.s2i["Configure-Request"]
                    ):
                        print("PPPOE: {0} <--- LCP CONF REQ".format(self.mac))
                        lcp[PPP_LCP_Configure].code = PPP_LCP.code.s2i["Configure-Ack"]
                        lcp[Ether].src = self.mac
                        lcp[Ether].dst = self.ac_mac
                        # lcp.show()
                        print("PPPOE: {0} ---> LCP CONF ACK".format(self.mac))
                        yield pipe.async_tx_pkt(lcp)
                        self.lcp_peer_negotiated = True

                if self.lcp_our_negotiated and self.lcp_peer_negotiated:
                    self.state = "AUTH"
                    self.retries = 5

                continue
            elif self.state == "AUTH":
                self.retries -= 1
                if (self.retries == 0) :
                    break

                print("PPPOE: {0} <--- CHAP ".format(self.mac))

                # wait for response
<<<<<<< HEAD
                pkts = yield pipe.async_wait_for_pkt(1)
=======
                pkts = yield pipe.async_wait_for_pkt(2)
>>>>>>> e161981b
                pkts = [pkt["pkt"] for pkt in pkts]
                pkts.extend(self.pkt_queue)

                challenge_id = 0
                value = 0
                for pkt in pkts:
                    chap = Ether(pkt)
                    if PPP_CHAP_ChallengeResponse not in chap:
                        self.pkt_queue.append( pkt )
                        continue
                    if (
                        chap[PPP_CHAP_ChallengeResponse].code
                        == PPP_CHAP.code.s2i["Challenge"]
                    ):
                        challenge_id = chap[PPP_CHAP_ChallengeResponse].id
                        value = chap[PPP_CHAP_ChallengeResponse].value

                        break

                if challenge_id == 0 and value == 0:
                    continue

                crypto = MSCHAPv2Crypto(
                    challenge_id, value, value, b"testing", "password"
                )  # USER DEFAULTS = testing/ password
                mschap_pkt = MSCHAPv2Packet(2)
                mschap_pkt.ms_chap_id = challenge_id
                mschap_pkt.challenge = value
                mschap_pkt.response = crypto.challenge_response()
                mschap_pkt.name = b"testing"

                # send the request
                print("PPPOE: {0} ---> CHAP CHALLENGE RESPONSE ".format(self.mac))
                lcp_req = (
                    Ether(src=self.get_mac_bytes(), dst=self.ac_mac)
                    / Dot1Q(vlan=self.s_tag)
                    / Dot1Q(vlan=self.c_tag)
                    / PPPoE(sessionid=self.session_id)
                    / PPP(proto="Challenge Handshake Authentication Protocol")
                    / PPP_CHAP_ChallengeResponse(_pkt=mschap_pkt.__bytes__())
                )

                # lcp_req.show()
                yield pipe.async_tx_pkt(lcp_req)

                # wait for response
<<<<<<< HEAD
                pkts = yield pipe.async_wait_for_pkt(1)
=======
                pkts = yield pipe.async_wait_for_pkt(2)
>>>>>>> e161981b
                pkts = [pkt["pkt"] for pkt in pkts]

                self.auth_negotiated = False
                print("PPPOE: {0} <--- CHAP SUCCESS ".format(self.mac))
                for pkt in pkts:
                    chap_success = Ether(pkt)
                    # chap_success.show()
                    if PPP_CHAP not in chap_success:
                        self.pkt_queue.append(pkt)
                        continue
                    if chap_success[PPP_CHAP].code == PPP_CHAP.code.s2i["Success"]:
                        self.auth_negotiated = True

                if self.auth_negotiated == True:
                    self.retries = 5
                    self.state = "IPCP"

            elif self.state == "IPCP":

                self.retries -= 1
                # if (self.retries == 0) :
                #     break

                # wait for response
                pkts = yield pipe.async_wait_for_pkt(2)
                pkts = [pkt["pkt"] for pkt in pkts]

                # send the request
                if not self.ipcp_our_negotiated:
                    print("PPPOE: {0} ---> IPCP CONF REQ".format(self.mac))
                    ipcp_req = (
                        Ether(src=self.get_mac_bytes(), dst=self.ac_mac)
                        / Dot1Q(vlan=self.s_tag)
                        / Dot1Q(vlan=self.c_tag)
                        / PPPoE(sessionid=self.session_id)
                        / PPP(proto="Internet Protocol Control Protocol")
                        / PPP_IPCP(
                            code="Configure-Request",
                            options=[PPP_IPCP_Option_IPAddress(data=self.ip)],
                        )
                    )
                    # ipcp_req.show()
                    yield pipe.async_tx_pkt(ipcp_req)

<<<<<<< HEAD
                # wait for response
                pkts = yield pipe.async_wait_for_pkt(1)
                pkts = [pkt["pkt"] for pkt in pkts]

=======
>>>>>>> e161981b
                for pkt in pkts:
                    ipcp = Ether(pkt)
                    if PPP_IPCP not in ipcp:
                        print("Error, wrong type of packet, putting it into queue")
                        self.pkt_queue.append(pkt)
                        continue
                    if ipcp[PPP_IPCP].code == PPP_IPCP.code.s2i["Configure-Ack"]:
                        print("PPPOE: {0} <--- IPCP CONF ACK".format(self.mac))
                        self.ipcp_our_negotiated = True
                    elif ipcp[PPP_IPCP].code == PPP_IPCP.code.s2i["Configure-Request"]:
                        print("PPPOE: {0} <--- IPCP CONF REQ".format(self.mac))
                        for opt in ipcp[PPP_IPCP].options:
                            if isinstance(opt, PPP_IPCP_Option_IPAddress):
                                self.ac_ip = opt.data
                        ipcp[PPP_IPCP].code = PPP_IPCP.code.s2i["Configure-Ack"]
                        ipcp[Ether].src = self.mac
                        ipcp[Ether].dst = self.ac_mac
                        # ipcp.show()
                        print("PPPOE: {0} ---> IPCP CONF ACK".format(self.mac))
                        yield pipe.async_tx_pkt(ipcp)
                        self.ipcp_peer_negotiated = True
                    elif ipcp[PPP_IPCP].code == PPP_IPCP.code.s2i["Configure-Nak"]:
                        for opt in ipcp[PPP_IPCP].options:
                            if isinstance(opt, PPP_IPCP_Option_IPAddress):
                                self.ip = opt.data
                        print(
                            "PPPOE: {0} <--- IPCP CONF NAK, new IP: {1}".format(
                                self.mac, self.ip
                            )
                        )

                if self.ipcp_our_negotiated and self.ipcp_peer_negotiated:
                    self.state = "BOUND"
                continue
            elif self.state == "BOUND":

                # parse the offer and save it
                self.record = self.PPPOERecord(self)
                break

    def _release(self, pipe):
        """
        Release the PPPOE lease
        """
        self.log("PPPOE: {0} ---> RELEASING".format(self.mac))

        release_pkt = parser.release(
            self.xid,
            self.record.client_mac,
            ipv4_str_to_num(self.record.client_ip),
            self.record.server_mac,
            ipv4_str_to_num(self.record.server_ip),
        )

        yield pipe.async_tx_pkt(release_pkt)

        # clear the record
        self.record = None

    def get_record(self):
        """
        Returns a PPPOE record
        """
        return self.record

    class PPPOERecord(object):
        def __init__(self, parent):

            self.server_mac = parent.ac_mac
            self.client_mac = parent.mac
            self.server_ip = parent.ac_ip
            self.client_ip = parent.ip
            self.sid = parent.session_id
            self.s_tag = parent.s_tag
            self.c_tag = parent.c_tag

        def __str__(self):
            return "ip: {0}, server_ip: {1}".format(self.client_ip, self.server_ip)<|MERGE_RESOLUTION|>--- conflicted
+++ resolved
@@ -184,11 +184,7 @@
             elif self.state == "SELECTING":
 
                 # wait until packet arrives or timeout occurs
-<<<<<<< HEAD
-                pkts = yield pipe.async_wait_for_pkt(1)
-=======
                 pkts = yield pipe.async_wait_for_pkt(2)
->>>>>>> e161981b
                 pkts = [pkt["pkt"] for pkt in pkts]
 
                 # filter out the offer responses
@@ -225,6 +221,8 @@
 
             # REQUEST state
             elif self.state == "REQUESTING":
+                self.retries -= 1
+
                 print("PPPOE: {0} ---> PADR".format(self.mac))
 
                 padr = (
@@ -242,11 +240,7 @@
                 yield pipe.async_tx_pkt(padr)
 
                 # wait for response
-<<<<<<< HEAD
                 pkts = yield pipe.async_wait_for_pkt(1)
-=======
-                pkts = yield pipe.async_wait_for_pkt(2)
->>>>>>> e161981b
                 pkts = [pkt["pkt"] for pkt in pkts]
 
                 # filter out the offer responses
@@ -258,7 +252,6 @@
                     if servs.code == PPPOEParser.PADS:
                         services.append(servs)
 
-
                 if not services:
                     print(
                         "PPPOE: {0} *** timeout on ack - retries left: {1}".format(
@@ -283,6 +276,7 @@
                 continue
 
             elif self.state == "LCP":
+
                 # wait for response
                 pkts = yield pipe.async_wait_for_pkt(1)
                 pkts = [pkt["pkt"] for pkt in pkts]
@@ -307,6 +301,11 @@
                     )
                     # lcp_req.show2()
                     yield pipe.async_tx_pkt(lcp_req)
+
+                # wait for response
+                # pkts = yield pipe.async_wait_for_pkt(1)
+                # pkts = [pkt["pkt"] for pkt in pkts]
+                # pkts.extend(self.pkt_queue)
 
                 for pkt in pkts:
                     lcp = Ether(pkt)
@@ -336,18 +335,14 @@
 
                 continue
             elif self.state == "AUTH":
+
                 self.retries -= 1
                 if (self.retries == 0) :
                     break
-
                 print("PPPOE: {0} <--- CHAP ".format(self.mac))
 
                 # wait for response
-<<<<<<< HEAD
                 pkts = yield pipe.async_wait_for_pkt(1)
-=======
-                pkts = yield pipe.async_wait_for_pkt(2)
->>>>>>> e161981b
                 pkts = [pkt["pkt"] for pkt in pkts]
                 pkts.extend(self.pkt_queue)
 
@@ -394,11 +389,7 @@
                 yield pipe.async_tx_pkt(lcp_req)
 
                 # wait for response
-<<<<<<< HEAD
                 pkts = yield pipe.async_wait_for_pkt(1)
-=======
-                pkts = yield pipe.async_wait_for_pkt(2)
->>>>>>> e161981b
                 pkts = [pkt["pkt"] for pkt in pkts]
 
                 self.auth_negotiated = False
@@ -413,6 +404,7 @@
                         self.auth_negotiated = True
 
                 if self.auth_negotiated == True:
+
                     self.retries = 5
                     self.state = "IPCP"
 
@@ -443,13 +435,10 @@
                     # ipcp_req.show()
                     yield pipe.async_tx_pkt(ipcp_req)
 
-<<<<<<< HEAD
                 # wait for response
                 pkts = yield pipe.async_wait_for_pkt(1)
                 pkts = [pkt["pkt"] for pkt in pkts]
 
-=======
->>>>>>> e161981b
                 for pkt in pkts:
                     ipcp = Ether(pkt)
                     if PPP_IPCP not in ipcp:
